import os
from importlib.metadata import version
from inspect import currentframe, getframeinfo
from pathlib import Path

from decouple import config
from ktem.utils.lang import SUPPORTED_LANGUAGE_MAP
from theflow.settings.default import *  # noqa

cur_frame = currentframe()
if cur_frame is None:
    raise ValueError("Cannot get the current frame.")
this_file = getframeinfo(cur_frame).filename
this_dir = Path(this_file).parent

# change this if your app use a different name
KH_PACKAGE_NAME = "kotaemon_app"

KH_APP_VERSION = config("KH_APP_VERSION", None)
if not KH_APP_VERSION:
    try:
        # Caution: This might produce the wrong version
        # https://stackoverflow.com/a/59533071
        KH_APP_VERSION = version(KH_PACKAGE_NAME)
    except Exception:
        KH_APP_VERSION = "ProBiller"

KH_ENABLE_FIRST_SETUP = True
KH_DEMO_MODE = config("KH_DEMO_MODE", default=False, cast=bool)
KH_OLLAMA_URL = config("KH_OLLAMA_URL", default="http://localhost:11434/v1/")

# App can be ran from anywhere and it's not trivial to decide where to store app data.
# So let's use the same directory as the flowsetting.py file.
KH_APP_DATA_DIR = this_dir / "ktem_app_data"
KH_APP_DATA_EXISTS = KH_APP_DATA_DIR.exists()
KH_APP_DATA_DIR.mkdir(parents=True, exist_ok=True)

# User data directory
KH_USER_DATA_DIR = KH_APP_DATA_DIR / "user_data"
PROBILL_DATA_DIR = KH_APP_DATA_DIR / "probill_data"
KH_USER_DATA_DIR.mkdir(parents=True, exist_ok=True)
PROBILL_DATA_DIR.mkdir(parents=True, exist_ok=True)

# markdown output directory
KH_MARKDOWN_OUTPUT_DIR = KH_APP_DATA_DIR / "markdown_cache_dir"
KH_MARKDOWN_OUTPUT_DIR.mkdir(parents=True, exist_ok=True)

# chunks output directory
KH_CHUNKS_OUTPUT_DIR = KH_APP_DATA_DIR / "chunks_cache_dir"
KH_CHUNKS_OUTPUT_DIR.mkdir(parents=True, exist_ok=True)

# zip output directory
KH_ZIP_OUTPUT_DIR = KH_APP_DATA_DIR / "zip_cache_dir"
KH_ZIP_OUTPUT_DIR.mkdir(parents=True, exist_ok=True)

# zip input directory
KH_ZIP_INPUT_DIR = KH_APP_DATA_DIR / "zip_cache_dir_in"
KH_ZIP_INPUT_DIR.mkdir(parents=True, exist_ok=True)

# HF models can be big, let's store them in the app data directory so that it's easier
# for users to manage their storage.
# ref: https://huggingface.co/docs/huggingface_hub/en/guides/manage-cache
os.environ["HF_HOME"] = str(KH_APP_DATA_DIR / "huggingface")
os.environ["HF_HUB_CACHE"] = str(KH_APP_DATA_DIR / "huggingface")

# doc directory
KH_DOC_DIR = this_dir / "docs"

KH_MODE = "dev"
KH_FEATURE_CHAT_SUGGESTION = config(
    "KH_FEATURE_CHAT_SUGGESTION", default=False, cast=bool
)
KH_FEATURE_USER_MANAGEMENT = config(
    "KH_FEATURE_USER_MANAGEMENT", default=True, cast=bool
)
KH_USER_CAN_SEE_PUBLIC = None
KH_FEATURE_USER_MANAGEMENT_ADMIN = str(
    config("KH_FEATURE_USER_MANAGEMENT_ADMIN", default="admin")
)
KH_FEATURE_USER_MANAGEMENT_PASSWORD = str(
    config("KH_FEATURE_USER_MANAGEMENT_PASSWORD", default="admin")
)
KH_ENABLE_ALEMBIC = False
KH_DATABASE = f"sqlite:///{KH_USER_DATA_DIR / 'sql.db'}"
KH_FILESTORAGE_PATH = str(KH_USER_DATA_DIR / "files")
PROBILL_DATABASE = f"sqlite:///{PROBILL_DATA_DIR / 'sql.db'}"
PROBILL_FILESTORAGE_PATH = str(PROBILL_DATA_DIR / "files")


KH_DOCSTORE = {
    # "__type__": "kotaemon.storages.ElasticsearchDocumentStore",
    # "__type__": "kotaemon.storages.SimpleFileDocumentStore",
    "__type__": "kotaemon.storages.LanceDBDocumentStore",
    "path": str(KH_USER_DATA_DIR / "docstore"),
}
KH_VECTORSTORE = {
    # "__type__": "kotaemon.storages.LanceDBVectorStore",
    "__type__": "kotaemon.storages.ChromaVectorStore",
    # "__type__": "kotaemon.storages.MilvusVectorStore",
    # "__type__": "kotaemon.storages.QdrantVectorStore",
    "path": str(KH_USER_DATA_DIR / "vectorstore"),
}
KH_LLMS = {}
KH_EMBEDDINGS = {}
KH_RERANKINGS = {}

# populate options from config
if config("AZURE_OPENAI_API_KEY", default="") and config(
    "AZURE_OPENAI_ENDPOINT", default=""
):
    if config("AZURE_OPENAI_CHAT_DEPLOYMENT", default=""):
        KH_LLMS["azure"] = {
            "spec": {
                "__type__": "kotaemon.llms.AzureChatOpenAI",
                "temperature": 0,
                "azure_endpoint": config("AZURE_OPENAI_ENDPOINT", default=""),
                "api_key": config("AZURE_OPENAI_API_KEY", default=""),
                "api_version": config("OPENAI_API_VERSION", default="")
                or "2024-02-15-preview",
                "azure_deployment": config("AZURE_OPENAI_CHAT_DEPLOYMENT", default=""),
                "timeout": 20,
            },
            "default": False,
        }
    if config("AZURE_OPENAI_EMBEDDINGS_DEPLOYMENT", default=""):
        KH_EMBEDDINGS["azure"] = {
            "spec": {
                "__type__": "kotaemon.embeddings.AzureOpenAIEmbeddings",
                "azure_endpoint": config("AZURE_OPENAI_ENDPOINT", default=""),
                "api_key": config("AZURE_OPENAI_API_KEY", default=""),
                "api_version": config("OPENAI_API_VERSION", default="")
                or "2024-02-15-preview",
                "azure_deployment": config(
                    "AZURE_OPENAI_EMBEDDINGS_DEPLOYMENT", default=""
                ),
                "timeout": 10,
            },
            "default": False,
        }

if config("OPENAI_API_KEY", default=""):
    KH_LLMS["openai"] = {
        "spec": {
            "__type__": "kotaemon.llms.ChatOpenAI",
            "temperature": 0,
            "base_url": config("OPENAI_API_BASE", default="")
            or "https://api.openai.com/v1",
            "api_key": config("OPENAI_API_KEY", default=""),
            "model": config("OPENAI_CHAT_MODEL", default="gpt-4o-mini"),
            "timeout": 20,
        },
        "default": False,
    }
    KH_EMBEDDINGS["openai"] = {
        "spec": {
            "__type__": "kotaemon.embeddings.OpenAIEmbeddings",
            "base_url": config("OPENAI_API_BASE", default="https://api.openai.com/v1"),
            "api_key": config("OPENAI_API_KEY", default=""),
            "model": config(
                "OPENAI_EMBEDDINGS_MODEL", default="text-embedding-ada-002"
            ),
            "timeout": 10,
            "context_length": 8191,
        },
        "default": False,
    }

if config("LOCAL_MODEL", default=""):
    KH_LLMS["ollama"] = {
        "spec": {
            "__type__": "kotaemon.llms.ChatOpenAI",
<<<<<<< HEAD
            "base_url": "http://10.0.40.49:11434/v1/",
            "model": config("LOCAL_MODEL", default="llama3.2:3b-instruct-fp16"),
=======
            "base_url": KH_OLLAMA_URL,
            "model": config("LOCAL_MODEL", default="llama3.1:8b"),
>>>>>>> 3bd19f39
            "api_key": "ollama",
        },
        "default": True,
    }
    KH_EMBEDDINGS["ollama"] = {
        "spec": {
            "__type__": "kotaemon.embeddings.OpenAIEmbeddings",
<<<<<<< HEAD
            "base_url": "http://10.0.40.49:11434/v1/",
            "model": config("LOCAL_MODEL_EMBEDDINGS", default="nomic-embed-text:latest"),
=======
            "base_url": KH_OLLAMA_URL,
            "model": config("LOCAL_MODEL_EMBEDDINGS", default="nomic-embed-text"),
>>>>>>> 3bd19f39
            "api_key": "ollama",
        },
        "default": True,
    }

    KH_EMBEDDINGS["fast_embed"] = {
        "spec": {
            "__type__": "kotaemon.embeddings.FastEmbedEmbeddings",
            "model_name": "BAAI/bge-base-en-v1.5",
        },
        "default": False,
    }

# additional LLM configurations
KH_LLMS["claude"] = {
    "spec": {
        "__type__": "kotaemon.llms.chats.LCAnthropicChat",
        "model_name": "claude-3-5-sonnet-20240620",
        "api_key": "your-key",
    },
    "default": False,
}
KH_LLMS["google"] = {
    "spec": {
        "__type__": "kotaemon.llms.chats.LCGeminiChat",
        "model_name": "gemini-1.5-flash",
        "api_key": config("GOOGLE_API_KEY", default="your-key"),
    },
    "default": False,
}
KH_LLMS["groq"] = {
    "spec": {
        "__type__": "kotaemon.llms.ChatOpenAI",
        "base_url": "https://api.groq.com/openai/v1",
        "model": "llama-3.1-8b-instant",
        "api_key": "your-key",
    },
    "default": False,
}
KH_LLMS["cohere"] = {
    "spec": {
        "__type__": "kotaemon.llms.chats.LCCohereChat",
        "model_name": "command-r-plus-08-2024",
        "api_key": config("COHERE_API_KEY", default="your-key"),
    },
    "default": False,
}

# additional embeddings configurations
KH_EMBEDDINGS["cohere"] = {
    "spec": {
        "__type__": "kotaemon.embeddings.LCCohereEmbeddings",
        "model": "embed-multilingual-v3.0",
        "cohere_api_key": config("COHERE_API_KEY", default="your-key"),
        "user_agent": "default",
    },
    "default": False,
}
KH_EMBEDDINGS["google"] = {
    "spec": {
        "__type__": "kotaemon.embeddings.LCGoogleEmbeddings",
        "model": "models/text-embedding-004",
        "google_api_key": config("GOOGLE_API_KEY", default="your-key"),
    }
}
# KH_EMBEDDINGS["huggingface"] = {
#     "spec": {
#         "__type__": "kotaemon.embeddings.LCHuggingFaceEmbeddings",
#         "model_name": "sentence-transformers/all-mpnet-base-v2",
#     },
#     "default": False,
# }

# default reranking models
KH_RERANKINGS["cohere"] = {
    "spec": {
        "__type__": "kotaemon.rerankings.CohereReranking",
        "model_name": "rerank-multilingual-v2.0",
        "cohere_api_key": config("COHERE_API_KEY", default=""),
    },
    "default": True,
}

KH_REASONINGS = [
    "probill.reasoning.medical_coding.MedicalCodingPipeline",
    "ktem.reasoning.simple.FullQAPipeline",
    "ktem.reasoning.simple.FullDecomposeQAPipeline",
    "ktem.reasoning.react.ReactAgentPipeline",
    "ktem.reasoning.rewoo.RewooAgentPipeline",
]
KH_REASONINGS_USE_MULTIMODAL = config("USE_MULTIMODAL", default=False, cast=bool)
KH_VLM_ENDPOINT = "{0}/openai/deployments/{1}/chat/completions?api-version={2}".format(
    config("AZURE_OPENAI_ENDPOINT", default=""),
    config("OPENAI_VISION_DEPLOYMENT_NAME", default="gpt-4o"),
    config("OPENAI_API_VERSION", default=""),
)


SETTINGS_APP: dict[str, dict] = {}


SETTINGS_REASONING = {
    "use": {
        "name": "Reasoning options",
        "value": None,
        "choices": [],
        "component": "radio",
    },
    "lang": {
        "name": "Language",
        "value": "en",
        "choices": [(lang, code) for code, lang in SUPPORTED_LANGUAGE_MAP.items()],
        "component": "dropdown",
    },
    "max_context_length": {
        "name": "Max context length (LLM)",
        "value": 32000,
        "component": "number",
    },
}

USE_NANO_GRAPHRAG = config("USE_NANO_GRAPHRAG", default=False, cast=bool)
USE_LIGHTRAG = config("USE_LIGHTRAG", default=True, cast=bool)

GRAPHRAG_INDEX_TYPES = ["ktem.index.file.graph.GraphRAGIndex"]

if USE_NANO_GRAPHRAG:
    GRAPHRAG_INDEX_TYPES.append("ktem.index.file.graph.NanoGraphRAGIndex")
if USE_LIGHTRAG:
    GRAPHRAG_INDEX_TYPES.append("ktem.index.file.graph.LightRAGIndex")

KH_INDEX_TYPES = [
    "ktem.index.file.FileIndex",
    *GRAPHRAG_INDEX_TYPES,
]

GRAPHRAG_INDICES = [
    {
        "name": graph_type.split(".")[-1].replace("Index", "")
        + " Collection",  # get last name
        "config": {
            "supported_file_types": (
                ".png, .jpeg, .jpg, .tiff, .tif, .pdf, .xls, .xlsx, .doc, .docx, "
                ".pptx, .csv, .html, .mhtml, .txt, .md, .zip"
            ),
            "private": False,
        },
        "index_type": graph_type,
    }
    for graph_type in GRAPHRAG_INDEX_TYPES
]

KH_INDICES = [
    {
        "name": "File Collection",
        "config": {
            "supported_file_types": (
                ".png, .jpeg, .jpg, .tiff, .tif, .pdf, .xls, .xlsx, .doc, .docx, "
                ".pptx, .csv, .html, .mhtml, .txt, .md, .zip"
            ),
            "private": True,
        },
        "index_type": "ktem.index.file.FileIndex",
    },
<<<<<<< HEAD
    {
        "name": "GraphRAG",
        "config": {
            "supported_file_types": (
                ".png, .jpeg, .jpg, .tiff, .tif, .pdf, .xls, .xlsx, .doc, .docx, "
                ".pptx, .csv, .html, .mhtml, .txt, .md, .zip"
            ),
            "private": True,
        },
        "index_type": "ktem.index.file.graph.GraphRAGIndex",
    },
    GRAPHRAG_INDEX,
=======
    *GRAPHRAG_INDICES,
>>>>>>> 3bd19f39
]<|MERGE_RESOLUTION|>--- conflicted
+++ resolved
@@ -169,13 +169,8 @@
     KH_LLMS["ollama"] = {
         "spec": {
             "__type__": "kotaemon.llms.ChatOpenAI",
-<<<<<<< HEAD
             "base_url": "http://10.0.40.49:11434/v1/",
             "model": config("LOCAL_MODEL", default="llama3.2:3b-instruct-fp16"),
-=======
-            "base_url": KH_OLLAMA_URL,
-            "model": config("LOCAL_MODEL", default="llama3.1:8b"),
->>>>>>> 3bd19f39
             "api_key": "ollama",
         },
         "default": True,
@@ -183,13 +178,8 @@
     KH_EMBEDDINGS["ollama"] = {
         "spec": {
             "__type__": "kotaemon.embeddings.OpenAIEmbeddings",
-<<<<<<< HEAD
             "base_url": "http://10.0.40.49:11434/v1/",
             "model": config("LOCAL_MODEL_EMBEDDINGS", default="nomic-embed-text:latest"),
-=======
-            "base_url": KH_OLLAMA_URL,
-            "model": config("LOCAL_MODEL_EMBEDDINGS", default="nomic-embed-text"),
->>>>>>> 3bd19f39
             "api_key": "ollama",
         },
         "default": True,
@@ -354,20 +344,5 @@
         },
         "index_type": "ktem.index.file.FileIndex",
     },
-<<<<<<< HEAD
-    {
-        "name": "GraphRAG",
-        "config": {
-            "supported_file_types": (
-                ".png, .jpeg, .jpg, .tiff, .tif, .pdf, .xls, .xlsx, .doc, .docx, "
-                ".pptx, .csv, .html, .mhtml, .txt, .md, .zip"
-            ),
-            "private": True,
-        },
-        "index_type": "ktem.index.file.graph.GraphRAGIndex",
-    },
-    GRAPHRAG_INDEX,
-=======
     *GRAPHRAG_INDICES,
->>>>>>> 3bd19f39
 ]